--- conflicted
+++ resolved
@@ -58,16 +58,14 @@
 			Usage:  "token used to enable the linked ca.",
 			EnvVar: "STEP_CA_TOKEN",
 		},
-<<<<<<< HEAD
 		cli.BoolFlag{
 			Name:  "quiet",
 			Usage: "disable startup information",
-=======
+		},
 		cli.StringFlag{
 			Name:   "context",
 			Usage:  "The name of the authority's context.",
 			EnvVar: "STEP_CA_CONTEXT",
->>>>>>> dc9db5fb
 		},
 	},
 }
