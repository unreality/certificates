package templates

import (
	"bytes"
	"os"
	"path/filepath"
	"strings"
	"text/template"

	"github.com/Masterminds/sprig/v3"
	"github.com/pkg/errors"
	"go.step.sm/cli-utils/fileutil"
	"go.step.sm/cli-utils/step"
)

// TemplateType defines how a template will be written in disk.
type TemplateType string

const (
	// Snippet will mark a template as a part of a file.
	Snippet TemplateType = "snippet"
	// PrependLine is a template for prepending a single line to a file. If the
	// line already exists in the file it will be removed first.
	PrependLine TemplateType = "prepend-line"
	// File will mark a templates as a full file.
	File TemplateType = "file"
	// Directory will mark a template as a directory.
	Directory TemplateType = "directory"
)

// Templates is a collection of templates and variables.
type Templates struct {
	SSH  *SSHTemplates          `json:"ssh,omitempty"`
	Data map[string]interface{} `json:"data,omitempty"`
}

// Validate returns an error if a template is not valid.
func (t *Templates) Validate() (err error) {
	if t == nil {
		return nil
	}

	// Validate members
	if err = t.SSH.Validate(); err != nil {
		return
	}

	// Do not allow "Step" and "User"
	if t.Data != nil {
		if _, ok := t.Data["Step"]; ok {
			return errors.New("templates variables cannot contain 'Step' as a property")
		}
		if _, ok := t.Data["User"]; ok {
			return errors.New("templates variables cannot contain 'User' as a property")
		}
	}
	return nil
}

// LoadAll preloads all templates in memory. It returns an error if an error is
// found parsing at least one template.
func LoadAll(t *Templates) (err error) {
	if t != nil {
		if t.SSH != nil {
			for _, tt := range t.SSH.User {
				if err = tt.Load(); err != nil {
					return
				}
			}
			for _, tt := range t.SSH.Host {
				if err = tt.Load(); err != nil {
					return
				}
			}
		}
	}
	return
}

// SSHTemplates contains the templates defining ssh configuration files.
type SSHTemplates struct {
	User []Template `json:"user"`
	Host []Template `json:"host"`
}

// Validate returns an error if a template is not valid.
func (t *SSHTemplates) Validate() (err error) {
	if t == nil {
		return nil
	}
	for _, tt := range t.User {
		if err = tt.Validate(); err != nil {
			return
		}
	}
	for _, tt := range t.Host {
		if err = tt.Validate(); err != nil {
			return
		}
	}
	return
}

// Template represents a template file.
type Template struct {
	*template.Template
	Name         string       `json:"name"`
	Type         TemplateType `json:"type"`
	TemplatePath string       `json:"template"`
	Path         string       `json:"path"`
	Comment      string       `json:"comment"`
	RequiredData []string     `json:"requires,omitempty"`
	Content      []byte       `json:"-"`
}

// Validate returns an error if the template is not valid.
func (t *Template) Validate() error {
	switch {
	case t == nil:
		return nil
	case t.Name == "":
		return errors.New("template name cannot be empty")
	case t.Type != Snippet && t.Type != File && t.Type != Directory && t.Type != PrependLine:
		return errors.Errorf("invalid template type %s, it must be %s, %s, %s, or %s", t.Type, Snippet, PrependLine, File, Directory)
	case t.TemplatePath == "" && t.Type != Directory && len(t.Content) == 0:
		return errors.New("template template cannot be empty")
	case t.TemplatePath != "" && t.Type == Directory:
		return errors.New("template template must be empty with directory type")
	case t.TemplatePath != "" && len(t.Content) > 0:
		return errors.New("template template must be empty with content")
	case t.Path == "":
		return errors.New("template path cannot be empty")
	}

	if t.TemplatePath != "" {
		// Check for file
		st, err := os.Stat(step.Abs(t.TemplatePath))
		if err != nil {
			return errors.Wrapf(err, "error reading %s", t.TemplatePath)
		}
		if st.IsDir() {
			return errors.Errorf("error reading %s: is not a file", t.TemplatePath)
		}

		// Defaults
		if t.Comment == "" {
			t.Comment = "#"
		}
	}

	return nil
}

// ValidateRequiredData checks that the given data contains all the keys
// required.
func (t *Template) ValidateRequiredData(data map[string]string) error {
	for _, key := range t.RequiredData {
		if _, ok := data[key]; !ok {
			return errors.Errorf("required variable '%s' is missing", key)
		}
	}
	return nil
}

// Load loads the template in memory, returns an error if the parsing of the
// template fails.
func (t *Template) Load() error {
	if t.Template == nil && t.Type != Directory {
		switch {
		case t.TemplatePath != "":
<<<<<<< HEAD
			filename := step.Abs(t.TemplatePath)
			b, err := ioutil.ReadFile(filename)
=======
			filename := config.StepAbs(t.TemplatePath)
			b, err := os.ReadFile(filename)
>>>>>>> 0a53af9e
			if err != nil {
				return errors.Wrapf(err, "error reading %s", filename)
			}
			return t.LoadBytes(b)
		default:
			return t.LoadBytes(t.Content)
		}
	}
	return nil
}

// LoadBytes loads the template in memory, returns an error if the parsing of
// the template fails.
func (t *Template) LoadBytes(b []byte) error {
	t.backfill(b)
	tmpl, err := template.New(t.Name).Funcs(StepFuncMap()).Parse(string(b))
	if err != nil {
		return errors.Wrapf(err, "error parsing template %s", t.Name)
	}
	t.Template = tmpl
	return nil
}

// Render executes the template with the given data and returns the rendered
// version.
func (t *Template) Render(data interface{}) ([]byte, error) {
	if t.Type == Directory {
		return nil, nil
	}

	if err := t.Load(); err != nil {
		return nil, err
	}

	buf := new(bytes.Buffer)
	if err := t.Execute(buf, data); err != nil {
		return nil, errors.Wrapf(err, "error executing %s", t.TemplatePath)
	}
	return buf.Bytes(), nil
}

// Output renders the template and returns a template.Output struct or an error.
func (t *Template) Output(data interface{}) (Output, error) {
	b, err := t.Render(data)
	if err != nil {
		return Output{}, err
	}

	return Output{
		Name:    t.Name,
		Type:    t.Type,
		Path:    t.Path,
		Comment: t.Comment,
		Content: b,
	}, nil
}

// backfill updates old templates with the required data.
func (t *Template) backfill(b []byte) {
	if strings.EqualFold(t.Name, "sshd_config.tpl") && len(t.RequiredData) == 0 {
		a := bytes.TrimSpace(b)
		b := bytes.TrimSpace([]byte(DefaultSSHTemplateData[t.Name]))
		if bytes.Equal(a, b) {
			t.RequiredData = []string{"Certificate", "Key"}
		}
	}
}

// Output represents the text representation of a rendered template.
type Output struct {
	Name    string       `json:"name"`
	Type    TemplateType `json:"type"`
	Path    string       `json:"path"`
	Comment string       `json:"comment"`
	Content []byte       `json:"content"`
}

// Write writes the Output to the filesystem as a directory, file or snippet.
func (o *Output) Write() error {
	// Replace ${STEPPATH} with the base step path.
	o.Path = strings.Replace(o.Path, "${STEPPATH}", step.BasePath(), -1)

	path := step.Abs(o.Path)
	if o.Type == Directory {
		return mkdir(path, 0700)
	}

	dir := filepath.Dir(path)
	if err := mkdir(dir, 0700); err != nil {
		return err
	}

	switch o.Type {
	case File:
		return fileutil.WriteFile(path, o.Content, 0600)
	case Snippet:
		return fileutil.WriteSnippet(path, o.Content, 0600)
	case PrependLine:
		return fileutil.PrependLine(path, o.Content, 0600)
	default:
		// Default to using a Snippet type if the type is not known.
		return fileutil.WriteSnippet(path, o.Content, 0600)
	}
}

func mkdir(path string, perm os.FileMode) error {
	if err := os.MkdirAll(path, perm); err != nil {
		return errors.Wrapf(err, "error creating %s", path)
	}
	return nil
}

// StepFuncMap returns sprig.TxtFuncMap but removing the "env" and "expandenv"
// functions to avoid any leak of information.
func StepFuncMap() template.FuncMap {
	m := sprig.TxtFuncMap()
	delete(m, "env")
	delete(m, "expandenv")
	return m
}<|MERGE_RESOLUTION|>--- conflicted
+++ resolved
@@ -168,13 +168,8 @@
 	if t.Template == nil && t.Type != Directory {
 		switch {
 		case t.TemplatePath != "":
-<<<<<<< HEAD
 			filename := step.Abs(t.TemplatePath)
-			b, err := ioutil.ReadFile(filename)
-=======
-			filename := config.StepAbs(t.TemplatePath)
 			b, err := os.ReadFile(filename)
->>>>>>> 0a53af9e
 			if err != nil {
 				return errors.Wrapf(err, "error reading %s", filename)
 			}
@@ -255,7 +250,7 @@
 // Write writes the Output to the filesystem as a directory, file or snippet.
 func (o *Output) Write() error {
 	// Replace ${STEPPATH} with the base step path.
-	o.Path = strings.Replace(o.Path, "${STEPPATH}", step.BasePath(), -1)
+	o.Path = strings.ReplaceAll(o.Path, "${STEPPATH}", step.BasePath())
 
 	path := step.Abs(o.Path)
 	if o.Type == Directory {
