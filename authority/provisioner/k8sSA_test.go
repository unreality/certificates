package provisioner

import (
	"context"
	"crypto/x509"
	"errors"
	"fmt"
	"net/http"
	"testing"
	"time"

	"go.step.sm/crypto/jose"

	"github.com/smallstep/assert"
	"github.com/smallstep/certificates/api/render"
)

func TestK8sSA_Getters(t *testing.T) {
	p, err := generateK8sSA(nil)
	assert.FatalError(t, err)
	id := "k8ssa/" + p.Name
	if got := p.GetID(); got != id {
		t.Errorf("K8sSA.GetID() = %v, want %v", got, id)
	}
	if got := p.GetName(); got != p.Name {
		t.Errorf("K8sSA.GetName() = %v, want %v", got, p.Name)
	}
	if got := p.GetType(); got != TypeK8sSA {
		t.Errorf("K8sSA.GetType() = %v, want %v", got, TypeK8sSA)
	}
	kid, key, ok := p.GetEncryptedKey()
	if kid != "" || key != "" || ok == true {
		t.Errorf("K8sSA.GetEncryptedKey() = (%v, %v, %v), want (%v, %v, %v)",
			kid, key, ok, "", "", false)
	}
}

func TestK8sSA_authorizeToken(t *testing.T) {
	type test struct {
		p     *K8sSA
		token string
		err   error
		code  int
	}
	tests := map[string]func(*testing.T) test{
		"fail/bad-token": func(t *testing.T) test {
			p, err := generateK8sSA(nil)
			assert.FatalError(t, err)
			return test{
				p:     p,
				token: "foo",
				code:  http.StatusUnauthorized,
				err:   errors.New("k8ssa.authorizeToken; error parsing k8sSA token"),
			}
		},
		"fail/not-implemented": func(t *testing.T) test {
			jwk, err := jose.GenerateJWK("EC", "P-256", "ES256", "sig", "", 0)
			assert.FatalError(t, err)
			p, err := generateK8sSA(nil)
			assert.FatalError(t, err)
			tok, err := generateToken("", p.Name, testAudiences.Sign[0], "",
				[]string{"test.smallstep.com"}, time.Now(), jwk)
			p.pubKeys = nil
			assert.FatalError(t, err)
			return test{
				p:     p,
				token: tok,
				err:   errors.New("k8ssa.authorizeToken; k8sSA TokenReview API integration not implemented"),
				code:  http.StatusUnauthorized,
			}
		},
		"fail/error-validating-token": func(t *testing.T) test {
			jwk, err := jose.GenerateJWK("EC", "P-256", "ES256", "sig", "", 0)
			assert.FatalError(t, err)
			p, err := generateK8sSA(nil)
			assert.FatalError(t, err)
			tok, err := generateToken("", p.Name, testAudiences.Sign[0], "",
				[]string{"test.smallstep.com"}, time.Now(), jwk)
			assert.FatalError(t, err)
			return test{
				p:     p,
				token: tok,
				err:   errors.New("k8ssa.authorizeToken; error validating k8sSA token and extracting claims"),
				code:  http.StatusUnauthorized,
			}
		},
		"fail/invalid-issuer": func(t *testing.T) test {
			jwk, err := jose.GenerateJWK("EC", "P-256", "ES256", "sig", "", 0)
			assert.FatalError(t, err)
			p, err := generateK8sSA(jwk.Public().Key)
			assert.FatalError(t, err)
			claims := getK8sSAPayload()
			claims.Claims.Issuer = "invalid"
			tok, err := generateK8sSAToken(jwk, claims)
			assert.FatalError(t, err)
			return test{
				p:     p,
				token: tok,
				code:  http.StatusUnauthorized,
				err:   errors.New("k8ssa.authorizeToken; invalid k8sSA token claims: square/go-jose/jwt: validation failed, invalid issuer claim (iss)"),
			}
		},
		"ok": func(t *testing.T) test {
			jwk, err := jose.GenerateJWK("EC", "P-256", "ES256", "sig", "", 0)
			assert.FatalError(t, err)
			p, err := generateK8sSA(jwk.Public().Key)
			assert.FatalError(t, err)
			tok, err := generateK8sSAToken(jwk, nil)
			assert.FatalError(t, err)
			return test{
				p:     p,
				token: tok,
			}
		},
	}
	for name, tt := range tests {
		t.Run(name, func(t *testing.T) {
			tc := tt(t)
			if claims, err := tc.p.authorizeToken(tc.token, testAudiences.Sign); err != nil {
				if assert.NotNil(t, tc.err) {
					sc, ok := err.(render.StatusCodedError)
					assert.Fatal(t, ok, "error does not implement StatusCodedError interface")
					assert.Equals(t, sc.StatusCode(), tc.code)
					assert.HasPrefix(t, err.Error(), tc.err.Error())
				}
			} else {
				if assert.Nil(t, tc.err) {
					assert.NotNil(t, claims)
				}
			}
		})
	}
}

func TestK8sSA_AuthorizeRevoke(t *testing.T) {
	type test struct {
		p     *K8sSA
		token string
		err   error
		code  int
	}
	tests := map[string]func(*testing.T) test{
		"fail/invalid-token": func(t *testing.T) test {
			p, err := generateK8sSA(nil)
			assert.FatalError(t, err)
			return test{
				p:     p,
				token: "foo",
				code:  http.StatusUnauthorized,
				err:   errors.New("k8ssa.AuthorizeRevoke: k8ssa.authorizeToken; error parsing k8sSA token"),
			}
		},
		"ok": func(t *testing.T) test {
			jwk, err := jose.GenerateJWK("EC", "P-256", "ES256", "sig", "", 0)
			assert.FatalError(t, err)
			p, err := generateK8sSA(jwk.Public().Key)
			assert.FatalError(t, err)
			tok, err := generateK8sSAToken(jwk, nil)
			assert.FatalError(t, err)
			return test{
				p:     p,
				token: tok,
			}
		},
	}
	for name, tt := range tests {
		t.Run(name, func(t *testing.T) {
			tc := tt(t)
			if err := tc.p.AuthorizeRevoke(context.Background(), tc.token); err != nil {
				sc, ok := err.(render.StatusCodedError)
				assert.Fatal(t, ok, "error does not implement StatusCodedError interface")
				assert.Equals(t, sc.StatusCode(), tc.code)
				if assert.NotNil(t, tc.err) {
					assert.HasPrefix(t, err.Error(), tc.err.Error())
				}
			} else {
				assert.Nil(t, tc.err)
			}
		})
	}
}

func TestK8sSA_AuthorizeRenew(t *testing.T) {
	now := time.Now().Truncate(time.Second)
	type test struct {
		p    *K8sSA
		cert *x509.Certificate
		err  error
		code int
	}
	tests := map[string]func(*testing.T) test{
		"fail/renew-disabled": func(t *testing.T) test {
			p, err := generateK8sSA(nil)
			assert.FatalError(t, err)
			// disable renewal
			disable := true
			p.Claims = &Claims{DisableRenewal: &disable}
			p.ctl.Claimer, err = NewClaimer(p.Claims, globalProvisionerClaims)
			assert.FatalError(t, err)
			return test{
				p: p,
				cert: &x509.Certificate{
					NotBefore: now,
					NotAfter:  now.Add(time.Hour),
				},
				code: http.StatusUnauthorized,
				err:  fmt.Errorf("renew is disabled for provisioner '%s'", p.GetName()),
			}
		},
		"ok": func(t *testing.T) test {
			p, err := generateK8sSA(nil)
			assert.FatalError(t, err)
			return test{
				p: p,
				cert: &x509.Certificate{
					NotBefore: now,
					NotAfter:  now.Add(time.Hour),
				},
			}
		},
	}
	for name, tt := range tests {
		t.Run(name, func(t *testing.T) {
			tc := tt(t)
			if err := tc.p.AuthorizeRenew(context.Background(), tc.cert); err != nil {
				sc, ok := err.(render.StatusCodedError)
				assert.Fatal(t, ok, "error does not implement StatusCodedError interface")
				assert.Equals(t, sc.StatusCode(), tc.code)
				if assert.NotNil(t, tc.err) {
					assert.HasPrefix(t, err.Error(), tc.err.Error())
				}
			} else {
				assert.Nil(t, tc.err)
			}
		})
	}
}

func TestK8sSA_AuthorizeSign(t *testing.T) {
	type test struct {
		p     *K8sSA
		token string
		code  int
		err   error
	}
	tests := map[string]func(*testing.T) test{
		"fail/invalid-token": func(t *testing.T) test {
			p, err := generateK8sSA(nil)
			assert.FatalError(t, err)
			return test{
				p:     p,
				token: "foo",
				code:  http.StatusUnauthorized,
				err:   errors.New("k8ssa.AuthorizeSign: k8ssa.authorizeToken; error parsing k8sSA token"),
			}
		},
		"ok": func(t *testing.T) test {
			jwk, err := jose.GenerateJWK("EC", "P-256", "ES256", "sig", "", 0)
			assert.FatalError(t, err)
			p, err := generateK8sSA(jwk.Public().Key)
			assert.FatalError(t, err)
			tok, err := generateK8sSAToken(jwk, nil)
			assert.FatalError(t, err)
			return test{
				p:     p,
				token: tok,
			}
		},
	}
	for name, tt := range tests {
		t.Run(name, func(t *testing.T) {
			tc := tt(t)
			if opts, err := tc.p.AuthorizeSign(context.Background(), tc.token); err != nil {
				if assert.NotNil(t, tc.err) {
					sc, ok := err.(render.StatusCodedError)
					assert.Fatal(t, ok, "error does not implement StatusCodedError interface")
					assert.Equals(t, sc.StatusCode(), tc.code)
					assert.HasPrefix(t, err.Error(), tc.err.Error())
				}
			} else {
				if assert.Nil(t, tc.err) {
					if assert.NotNil(t, opts) {
						for _, o := range opts {
							switch v := o.(type) {
							case *K8sSA:
							case certificateOptionsFunc:
							case *provisionerExtensionOption:
								assert.Equals(t, v.Type, TypeK8sSA)
								assert.Equals(t, v.Name, tc.p.GetName())
								assert.Equals(t, v.CredentialID, "")
								assert.Len(t, 0, v.KeyValuePairs)
							case profileDefaultDuration:
								assert.Equals(t, time.Duration(v), tc.p.ctl.Claimer.DefaultTLSCertDuration())
							case defaultPublicKeyValidator:
							case *validityValidator:
								assert.Equals(t, v.min, tc.p.ctl.Claimer.MinTLSCertDuration())
								assert.Equals(t, v.max, tc.p.ctl.Claimer.MaxTLSCertDuration())
							case *x509NamePolicyValidator:
								assert.Equals(t, nil, v.policyEngine)
							default:
								assert.FatalError(t, fmt.Errorf("unexpected sign option of type %T", v))
							}
						}
<<<<<<< HEAD
						assert.Len(t, 6, opts)
=======
						assert.Equals(t, tot, 6)
>>>>>>> 67abe660
					}
				}
			}
		})
	}
}

func TestK8sSA_AuthorizeSSHSign(t *testing.T) {
	type test struct {
		p     *K8sSA
		token string
		code  int
		err   error
	}
	tests := map[string]func(*testing.T) test{
		"fail/sshCA-disabled": func(t *testing.T) test {
			p, err := generateK8sSA(nil)
			assert.FatalError(t, err)
			// disable sshCA
			disable := false
			p.Claims = &Claims{EnableSSHCA: &disable}
			p.ctl.Claimer, err = NewClaimer(p.Claims, globalProvisionerClaims)
			assert.FatalError(t, err)
			return test{
				p:     p,
				token: "foo",
				code:  http.StatusUnauthorized,
				err:   fmt.Errorf("k8ssa.AuthorizeSSHSign; sshCA is disabled for k8sSA provisioner '%s'", p.GetName()),
			}
		},
		"fail/invalid-token": func(t *testing.T) test {
			p, err := generateK8sSA(nil)
			assert.FatalError(t, err)
			return test{
				p:     p,
				token: "foo",
				code:  http.StatusUnauthorized,
				err:   errors.New("k8ssa.AuthorizeSSHSign: k8ssa.authorizeToken; error parsing k8sSA token"),
			}
		},
		"ok": func(t *testing.T) test {
			jwk, err := jose.GenerateJWK("EC", "P-256", "ES256", "sig", "", 0)
			assert.FatalError(t, err)
			p, err := generateK8sSA(jwk.Public().Key)
			assert.FatalError(t, err)
			tok, err := generateK8sSAToken(jwk, nil)
			assert.FatalError(t, err)
			return test{
				p:     p,
				token: tok,
			}
		},
	}
	for name, tt := range tests {
		t.Run(name, func(t *testing.T) {
			tc := tt(t)
			if opts, err := tc.p.AuthorizeSSHSign(context.Background(), tc.token); err != nil {
				if assert.NotNil(t, tc.err) {
					sc, ok := err.(render.StatusCodedError)
					assert.Fatal(t, ok, "error does not implement StatusCodedError interface")
					assert.Equals(t, sc.StatusCode(), tc.code)
					assert.HasPrefix(t, err.Error(), tc.err.Error())
				}
			} else {
				if assert.Nil(t, tc.err) {
					if assert.NotNil(t, opts) {
						assert.Len(t, 7, opts)
						for _, o := range opts {
							switch v := o.(type) {
							case sshCertificateOptionsFunc:
							case *sshCertOptionsRequireValidator:
								assert.Equals(t, v, &sshCertOptionsRequireValidator{CertType: true, KeyID: true, Principals: true})
							case *sshCertValidityValidator:
								assert.Equals(t, v.Claimer, tc.p.ctl.Claimer)
							case *sshDefaultPublicKeyValidator:
							case *sshCertDefaultValidator:
							case *sshDefaultDuration:
								assert.Equals(t, v.Claimer, tc.p.ctl.Claimer)
							case *sshNamePolicyValidator:
								assert.Equals(t, nil, v.userPolicyEngine)
								assert.Equals(t, nil, v.hostPolicyEngine)
							default:
								assert.FatalError(t, fmt.Errorf("unexpected sign option of type %T", v))
							}
						}
					}
				}
			}
		})
	}
}<|MERGE_RESOLUTION|>--- conflicted
+++ resolved
@@ -301,11 +301,7 @@
 								assert.FatalError(t, fmt.Errorf("unexpected sign option of type %T", v))
 							}
 						}
-<<<<<<< HEAD
-						assert.Len(t, 6, opts)
-=======
-						assert.Equals(t, tot, 6)
->>>>>>> 67abe660
+						assert.Equals(t, 7, len(opts))
 					}
 				}
 			}
