package authority

import (
	"context"
	"crypto/x509"
	"encoding/json"
	"encoding/pem"
	"fmt"
	"os"

	"github.com/pkg/errors"
	"github.com/smallstep/certificates/authority/admin"
	"github.com/smallstep/certificates/authority/config"
	"github.com/smallstep/certificates/authority/provisioner"
	"github.com/smallstep/certificates/errs"
	"go.step.sm/cli-utils/step"
	"go.step.sm/cli-utils/ui"
	"go.step.sm/crypto/jose"
	"go.step.sm/linkedca"
	"gopkg.in/square/go-jose.v2/jwt"
)

// GetEncryptedKey returns the JWE key corresponding to the given kid argument.
func (a *Authority) GetEncryptedKey(kid string) (string, error) {
	a.adminMutex.RLock()
	defer a.adminMutex.RUnlock()
	key, ok := a.provisioners.LoadEncryptedKey(kid)
	if !ok {
		return "", errs.NotFound("encrypted key with kid %s was not found", kid)
	}
	return key, nil
}

// GetProvisioners returns a map listing each provisioner and the JWK Key Set
// with their public keys.
func (a *Authority) GetProvisioners(cursor string, limit int) (provisioner.List, string, error) {
	a.adminMutex.RLock()
	defer a.adminMutex.RUnlock()
	provisioners, nextCursor := a.provisioners.Find(cursor, limit)
	return provisioners, nextCursor, nil
}

// LoadProvisionerByCertificate returns an interface to the provisioner that
// provisioned the certificate.
func (a *Authority) LoadProvisionerByCertificate(crt *x509.Certificate) (provisioner.Interface, error) {
	a.adminMutex.RLock()
	defer a.adminMutex.RUnlock()
	p, ok := a.provisioners.LoadByCertificate(crt)
	if !ok {
		return nil, admin.NewError(admin.ErrorNotFoundType, "unable to load provisioner from certificate")
	}
	return p, nil
}

// LoadProvisionerByToken returns an interface to the provisioner that
// provisioned the token.
func (a *Authority) LoadProvisionerByToken(token *jwt.JSONWebToken, claims *jwt.Claims) (provisioner.Interface, error) {
	a.adminMutex.RLock()
	defer a.adminMutex.RUnlock()
	p, ok := a.provisioners.LoadByToken(token, claims)
	if !ok {
		return nil, admin.NewError(admin.ErrorNotFoundType, "unable to load provisioner from token")
	}
	return p, nil
}

// LoadProvisionerByID returns an interface to the provisioner with the given ID.
func (a *Authority) LoadProvisionerByID(id string) (provisioner.Interface, error) {
	a.adminMutex.RLock()
	defer a.adminMutex.RUnlock()
	p, ok := a.provisioners.Load(id)
	if !ok {
		return nil, admin.NewError(admin.ErrorNotFoundType, "provisioner %s not found", id)
	}
	return p, nil
}

// LoadProvisionerByName returns an interface to the provisioner with the given Name.
func (a *Authority) LoadProvisionerByName(name string) (provisioner.Interface, error) {
	a.adminMutex.RLock()
	defer a.adminMutex.RUnlock()
	p, ok := a.provisioners.LoadByName(name)
	if !ok {
		return nil, admin.NewError(admin.ErrorNotFoundType, "provisioner %s not found", name)
	}
	return p, nil
}

func (a *Authority) generateProvisionerConfig(ctx context.Context) (*provisioner.Config, error) {
	// Merge global and configuration claims
	claimer, err := provisioner.NewClaimer(a.config.AuthorityConfig.Claims, config.GlobalProvisionerClaims)
	if err != nil {
		return nil, err
	}
	// TODO: should we also be combining the ssh federated roots here?
	// If we rotate ssh roots keys, sshpop provisioner will lose ability to
	// validate old SSH certificates, unless they are added as federated certs.
	sshKeys, err := a.GetSSHRoots(ctx)
	if err != nil {
		return nil, err
	}
	return &provisioner.Config{
		Claims:    claimer.Claims(),
		Audiences: a.config.GetAudiences(),
		DB:        a.db,
		SSHKeys: &provisioner.SSHKeys{
			UserKeys: sshKeys.UserKeys,
			HostKeys: sshKeys.HostKeys,
		},
		GetIdentityFunc: a.getIdentityFunc,
	}, nil

}

// StoreProvisioner stores an provisioner.Interface to the authority.
func (a *Authority) StoreProvisioner(ctx context.Context, prov *linkedca.Provisioner) error {
	a.adminMutex.Lock()
	defer a.adminMutex.Unlock()

	certProv, err := ProvisionerToCertificates(prov)
	if err != nil {
		return admin.WrapErrorISE(err,
			"error converting to certificates provisioner from linkedca provisioner")
	}

	if _, ok := a.provisioners.LoadByName(prov.GetName()); ok {
		return admin.NewError(admin.ErrorBadRequestType,
			"provisioner with name %s already exists", prov.GetName())
	}
	if _, ok := a.provisioners.LoadByTokenID(certProv.GetIDForToken()); ok {
		return admin.NewError(admin.ErrorBadRequestType,
			"provisioner with token ID %s already exists", certProv.GetIDForToken())
	}

	// Store to database -- this will set the ID.
	if err := a.adminDB.CreateProvisioner(ctx, prov); err != nil {
		return admin.WrapErrorISE(err, "error creating admin")
	}

	// We need a new conversion that has the newly set ID.
	certProv, err = ProvisionerToCertificates(prov)
	if err != nil {
		return admin.WrapErrorISE(err,
			"error converting to certificates provisioner from linkedca provisioner")
	}

	provisionerConfig, err := a.generateProvisionerConfig(ctx)
	if err != nil {
		return admin.WrapErrorISE(err, "error generating provisioner config")
	}

	if err := certProv.Init(*provisionerConfig); err != nil {
		return admin.WrapErrorISE(err, "error initializing provisioner %s", prov.Name)
	}

	if err := a.provisioners.Store(certProv); err != nil {
		if err := a.reloadAdminResources(ctx); err != nil {
			return admin.WrapErrorISE(err, "error reloading admin resources on failed provisioner store")
		}
		return admin.WrapErrorISE(err, "error storing provisioner in authority cache")
	}
	return nil
}

// UpdateProvisioner stores an provisioner.Interface to the authority.
func (a *Authority) UpdateProvisioner(ctx context.Context, nu *linkedca.Provisioner) error {
	a.adminMutex.Lock()
	defer a.adminMutex.Unlock()

	certProv, err := ProvisionerToCertificates(nu)
	if err != nil {
		return admin.WrapErrorISE(err,
			"error converting to certificates provisioner from linkedca provisioner")
	}

	provisionerConfig, err := a.generateProvisionerConfig(ctx)
	if err != nil {
		return admin.WrapErrorISE(err, "error generating provisioner config")
	}

	if err := certProv.Init(*provisionerConfig); err != nil {
		return admin.WrapErrorISE(err, "error initializing provisioner %s", nu.Name)
	}

	if err := a.provisioners.Update(certProv); err != nil {
		return admin.WrapErrorISE(err, "error updating provisioner '%s' in authority cache", nu.Name)
	}
	if err := a.adminDB.UpdateProvisioner(ctx, nu); err != nil {
		if err := a.reloadAdminResources(ctx); err != nil {
			return admin.WrapErrorISE(err, "error reloading admin resources on failed provisioner update")
		}
		return admin.WrapErrorISE(err, "error updating provisioner '%s'", nu.Name)
	}
	return nil
}

// RemoveProvisioner removes an provisioner.Interface from the authority.
func (a *Authority) RemoveProvisioner(ctx context.Context, id string) error {
	a.adminMutex.Lock()
	defer a.adminMutex.Unlock()

	p, ok := a.provisioners.Load(id)
	if !ok {
		return admin.NewError(admin.ErrorBadRequestType,
			"provisioner %s not found", id)
	}

	provName, provID := p.GetName(), p.GetID()
	// Validate
	//  - Check that there will be SUPER_ADMINs that remain after we
	//    remove this provisioner.
	if a.admins.SuperCount() == a.admins.SuperCountByProvisioner(provName) {
		return admin.NewError(admin.ErrorBadRequestType,
			"cannot remove provisioner %s because no super admins will remain", provName)
	}

	// Delete all admins associated with the provisioner.
	admins, ok := a.admins.LoadByProvisioner(provName)
	if ok {
		for _, adm := range admins {
			if err := a.removeAdmin(ctx, adm.Id); err != nil {
				return admin.WrapErrorISE(err, "error deleting admin %s, as part of provisioner %s deletion", adm.Subject, provName)
			}
		}
	}

	// Remove provisioner from authority caches.
	if err := a.provisioners.Remove(provID); err != nil {
		return admin.WrapErrorISE(err, "error removing admin from authority cache")
	}
	// Remove provisioner from database.
	if err := a.adminDB.DeleteProvisioner(ctx, provID); err != nil {
		if err := a.reloadAdminResources(ctx); err != nil {
			return admin.WrapErrorISE(err, "error reloading admin resources on failed provisioner remove")
		}
		return admin.WrapErrorISE(err, "error deleting provisioner %s", provName)
	}
	return nil
}

func CreateFirstProvisioner(ctx context.Context, db admin.DB, password string) (*linkedca.Provisioner, error) {
	if password == "" {
		pass, err := ui.PromptPasswordGenerate("Please enter the password to encrypt your first provisioner, leave empty and we'll generate one")
		if err != nil {
			return nil, err
		}
		password = string(pass)
	}

	jwk, jwe, err := jose.GenerateDefaultKeyPair([]byte(password))
	if err != nil {
		return nil, admin.WrapErrorISE(err, "error generating JWK key pair")
	}

	jwkPubBytes, err := jwk.MarshalJSON()
	if err != nil {
		return nil, admin.WrapErrorISE(err, "error marshaling JWK")
	}
	jwePrivStr, err := jwe.CompactSerialize()
	if err != nil {
		return nil, admin.WrapErrorISE(err, "error serializing JWE")
	}

	p := &linkedca.Provisioner{
		Name: "Admin JWK",
		Type: linkedca.Provisioner_JWK,
		Details: &linkedca.ProvisionerDetails{
			Data: &linkedca.ProvisionerDetails_JWK{
				JWK: &linkedca.JWKProvisioner{
					PublicKey:           jwkPubBytes,
					EncryptedPrivateKey: []byte(jwePrivStr),
				},
			},
		},
		Claims: &linkedca.Claims{
			X509: &linkedca.X509Claims{
				Enabled: true,
				Durations: &linkedca.Durations{
					Default: "5m",
				},
			},
		},
	}
	if err := db.CreateProvisioner(ctx, p); err != nil {
		return nil, admin.WrapErrorISE(err, "error creating provisioner")
	}
	return p, nil
}

func ValidateClaims(c *linkedca.Claims) error {
	if c == nil {
		return nil
	}
	if c.X509 != nil {
		if c.X509.Durations != nil {
			if err := ValidateDurations(c.X509.Durations); err != nil {
				return err
			}
		}
	}
	if c.Ssh != nil {
		if c.Ssh.UserDurations != nil {
			if err := ValidateDurations(c.Ssh.UserDurations); err != nil {
				return err
			}
		}
		if c.Ssh.HostDurations != nil {
			if err := ValidateDurations(c.Ssh.HostDurations); err != nil {
				return err
			}
		}
	}
	return nil
}

func ValidateDurations(d *linkedca.Durations) error {
	var (
		err           error
		min, max, def *provisioner.Duration
	)

	if d.Min != "" {
		min, err = provisioner.NewDuration(d.Min)
		if err != nil {
			return admin.WrapError(admin.ErrorBadRequestType, err, "min duration '%s' is invalid", d.Min)
		}
		if min.Value() < 0 {
			return admin.WrapError(admin.ErrorBadRequestType, err, "min duration '%s' cannot be less than 0", d.Min)
		}
	}
	if d.Max != "" {
		max, err = provisioner.NewDuration(d.Max)
		if err != nil {
			return admin.WrapError(admin.ErrorBadRequestType, err, "max duration '%s' is invalid", d.Max)
		}
		if max.Value() < 0 {
			return admin.WrapError(admin.ErrorBadRequestType, err, "max duration '%s' cannot be less than 0", d.Max)
		}
	}
	if d.Default != "" {
		def, err = provisioner.NewDuration(d.Default)
		if err != nil {
			return admin.WrapError(admin.ErrorBadRequestType, err, "default duration '%s' is invalid", d.Default)
		}
		if def.Value() < 0 {
			return admin.WrapError(admin.ErrorBadRequestType, err, "default duration '%s' cannot be less than 0", d.Default)
		}
	}
	if d.Min != "" && d.Max != "" && min.Value() > max.Value() {
		return admin.NewError(admin.ErrorBadRequestType,
			"min duration '%s' cannot be greater than max duration '%s'", d.Min, d.Max)
	}
	if d.Min != "" && d.Default != "" && min.Value() > def.Value() {
		return admin.NewError(admin.ErrorBadRequestType,
			"min duration '%s' cannot be greater than default duration '%s'", d.Min, d.Default)
	}
	if d.Default != "" && d.Max != "" && min.Value() > def.Value() {
		return admin.NewError(admin.ErrorBadRequestType,
			"default duration '%s' cannot be greater than max duration '%s'", d.Default, d.Max)
	}
	return nil
}

func provisionerListToCertificates(l []*linkedca.Provisioner) (provisioner.List, error) {
	var nu provisioner.List
	for _, p := range l {
		certProv, err := ProvisionerToCertificates(p)
		if err != nil {
			return nil, err
		}
		nu = append(nu, certProv)
	}
	return nu, nil
}

func optionsToCertificates(p *linkedca.Provisioner) *provisioner.Options {
	ops := &provisioner.Options{
		X509: &provisioner.X509Options{},
		SSH:  &provisioner.SSHOptions{},
	}
	if p.X509Template != nil {
		ops.X509.Template = string(p.X509Template.Template)
		ops.X509.TemplateData = p.X509Template.Data
	}
	if p.SshTemplate != nil {
		ops.SSH.Template = string(p.SshTemplate.Template)
		ops.SSH.TemplateData = p.SshTemplate.Data
	}
	return ops
}

func durationsToCertificates(d *linkedca.Durations) (min, max, def *provisioner.Duration, err error) {
	if len(d.Min) > 0 {
		min, err = provisioner.NewDuration(d.Min)
		if err != nil {
			return nil, nil, nil, admin.WrapErrorISE(err, "error parsing minimum duration '%s'", d.Min)
		}
	}
	if len(d.Max) > 0 {
		max, err = provisioner.NewDuration(d.Max)
		if err != nil {
			return nil, nil, nil, admin.WrapErrorISE(err, "error parsing maximum duration '%s'", d.Max)
		}
	}
	if len(d.Default) > 0 {
		def, err = provisioner.NewDuration(d.Default)
		if err != nil {
			return nil, nil, nil, admin.WrapErrorISE(err, "error parsing default duration '%s'", d.Default)
		}
	}
	return
}

func durationsToLinkedca(d *provisioner.Duration) string {
	if d == nil {
		return ""
	}
	return d.Duration.String()
}

// claimsToCertificates converts the linkedca provisioner claims type to the
// certifictes claims type.
func claimsToCertificates(c *linkedca.Claims) (*provisioner.Claims, error) {
	if c == nil {
		return nil, nil
	}

	pc := &provisioner.Claims{
		DisableRenewal: &c.DisableRenewal,
	}

	var err error

	if xc := c.X509; xc != nil {
		if d := xc.Durations; d != nil {
			pc.MinTLSDur, pc.MaxTLSDur, pc.DefaultTLSDur, err = durationsToCertificates(d)
			if err != nil {
				return nil, err
			}
		}
	}
	if sc := c.Ssh; sc != nil {
		pc.EnableSSHCA = &sc.Enabled
		if d := sc.UserDurations; d != nil {
			pc.MinUserSSHDur, pc.MaxUserSSHDur, pc.DefaultUserSSHDur, err = durationsToCertificates(d)
			if err != nil {
				return nil, err
			}
		}
		if d := sc.HostDurations; d != nil {
			pc.MinHostSSHDur, pc.MaxHostSSHDur, pc.DefaultHostSSHDur, err = durationsToCertificates(d)
			if err != nil {
				return nil, err
			}
		}
	}

	return pc, nil
}

func claimsToLinkedca(c *provisioner.Claims) *linkedca.Claims {
	if c == nil {
		return nil
	}

	disableRenewal := config.DefaultDisableRenewal
	if c.DisableRenewal != nil {
		disableRenewal = *c.DisableRenewal
	}

	lc := &linkedca.Claims{
		DisableRenewal: disableRenewal,
	}

	if c.DefaultTLSDur != nil || c.MinTLSDur != nil || c.MaxTLSDur != nil {
		lc.X509 = &linkedca.X509Claims{
			Enabled: true,
			Durations: &linkedca.Durations{
				Default: durationsToLinkedca(c.DefaultTLSDur),
				Min:     durationsToLinkedca(c.MinTLSDur),
				Max:     durationsToLinkedca(c.MaxTLSDur),
			},
		}
	}

	if c.EnableSSHCA != nil && *c.EnableSSHCA {
		lc.Ssh = &linkedca.SSHClaims{
			Enabled: true,
		}
		if c.DefaultUserSSHDur != nil || c.MinUserSSHDur != nil || c.MaxUserSSHDur != nil {
			lc.Ssh.UserDurations = &linkedca.Durations{
				Default: durationsToLinkedca(c.DefaultUserSSHDur),
				Min:     durationsToLinkedca(c.MinUserSSHDur),
				Max:     durationsToLinkedca(c.MaxUserSSHDur),
			}
		}
		if c.DefaultHostSSHDur != nil || c.MinHostSSHDur != nil || c.MaxHostSSHDur != nil {
			lc.Ssh.HostDurations = &linkedca.Durations{
				Default: durationsToLinkedca(c.DefaultHostSSHDur),
				Min:     durationsToLinkedca(c.MinHostSSHDur),
				Max:     durationsToLinkedca(c.MaxHostSSHDur),
			}
		}
	}

	return lc
}

func provisionerOptionsToLinkedca(p *provisioner.Options) (*linkedca.Template, *linkedca.Template, error) {
	var err error
	var x509Template, sshTemplate *linkedca.Template

	if p == nil {
		return nil, nil, nil
	}

	if p.X509 != nil && p.X509.HasTemplate() {
		x509Template = &linkedca.Template{
			Template: nil,
			Data:     nil,
		}

		if p.X509.Template != "" {
			x509Template.Template = []byte(p.SSH.Template)
		} else if p.X509.TemplateFile != "" {
<<<<<<< HEAD
			filename := step.Abs(p.X509.TemplateFile)
			if x509Template.Template, err = ioutil.ReadFile(filename); err != nil {
=======
			filename := step.StepAbs(p.X509.TemplateFile)
			if x509Template.Template, err = os.ReadFile(filename); err != nil {
>>>>>>> 0a53af9e
				return nil, nil, errors.Wrap(err, "error reading x509 template")
			}
		}
	}

	if p.SSH != nil && p.SSH.HasTemplate() {
		sshTemplate = &linkedca.Template{
			Template: nil,
			Data:     nil,
		}

		if p.SSH.Template != "" {
			sshTemplate.Template = []byte(p.SSH.Template)
		} else if p.SSH.TemplateFile != "" {
<<<<<<< HEAD
			filename := step.Abs(p.SSH.TemplateFile)
			if sshTemplate.Template, err = ioutil.ReadFile(filename); err != nil {
=======
			filename := step.StepAbs(p.SSH.TemplateFile)
			if sshTemplate.Template, err = os.ReadFile(filename); err != nil {
>>>>>>> 0a53af9e
				return nil, nil, errors.Wrap(err, "error reading ssh template")
			}
		}
	}

	return x509Template, sshTemplate, nil
}

func provisionerPEMToLinkedca(b []byte) [][]byte {
	var roots [][]byte
	var block *pem.Block
	for {
		if block, b = pem.Decode(b); block == nil {
			break
		}
		roots = append(roots, pem.EncodeToMemory(block))
	}
	return roots
}

// ProvisionerToCertificates converts the linkedca provisioner type to the certificates provisioner
// interface.
func ProvisionerToCertificates(p *linkedca.Provisioner) (provisioner.Interface, error) {
	claims, err := claimsToCertificates(p.Claims)
	if err != nil {
		return nil, err
	}

	details := p.Details.GetData()
	if details == nil {
		return nil, errors.New("provisioner does not have any details")
	}

	options := optionsToCertificates(p)

	switch d := details.(type) {
	case *linkedca.ProvisionerDetails_JWK:
		jwk := new(jose.JSONWebKey)
		if err := json.Unmarshal(d.JWK.PublicKey, &jwk); err != nil {
			return nil, errors.Wrap(err, "error unmarshaling public key")
		}
		return &provisioner.JWK{
			ID:           p.Id,
			Type:         p.Type.String(),
			Name:         p.Name,
			Key:          jwk,
			EncryptedKey: string(d.JWK.EncryptedPrivateKey),
			Claims:       claims,
			Options:      options,
		}, nil
	case *linkedca.ProvisionerDetails_X5C:
		var roots []byte
		for i, root := range d.X5C.GetRoots() {
			if i > 0 {
				roots = append(roots, '\n')
			}
			roots = append(roots, root...)
		}
		return &provisioner.X5C{
			ID:      p.Id,
			Type:    p.Type.String(),
			Name:    p.Name,
			Roots:   roots,
			Claims:  claims,
			Options: options,
		}, nil
	case *linkedca.ProvisionerDetails_K8SSA:
		var publicKeys []byte
		for i, k := range d.K8SSA.GetPublicKeys() {
			if i > 0 {
				publicKeys = append(publicKeys, '\n')
			}
			publicKeys = append(publicKeys, k...)
		}
		return &provisioner.K8sSA{
			ID:      p.Id,
			Type:    p.Type.String(),
			Name:    p.Name,
			PubKeys: publicKeys,
			Claims:  claims,
			Options: options,
		}, nil
	case *linkedca.ProvisionerDetails_SSHPOP:
		return &provisioner.SSHPOP{
			ID:     p.Id,
			Type:   p.Type.String(),
			Name:   p.Name,
			Claims: claims,
		}, nil
	case *linkedca.ProvisionerDetails_ACME:
		cfg := d.ACME
		return &provisioner.ACME{
			ID:      p.Id,
			Type:    p.Type.String(),
			Name:    p.Name,
			ForceCN: cfg.ForceCn,
			Claims:  claims,
			Options: options,
		}, nil
	case *linkedca.ProvisionerDetails_OIDC:
		cfg := d.OIDC
		return &provisioner.OIDC{
			ID:                    p.Id,
			Type:                  p.Type.String(),
			Name:                  p.Name,
			TenantID:              cfg.TenantId,
			ClientID:              cfg.ClientId,
			ClientSecret:          cfg.ClientSecret,
			ConfigurationEndpoint: cfg.ConfigurationEndpoint,
			Admins:                cfg.Admins,
			Domains:               cfg.Domains,
			Groups:                cfg.Groups,
			ListenAddress:         cfg.ListenAddress,
			Claims:                claims,
			Options:               options,
		}, nil
	case *linkedca.ProvisionerDetails_AWS:
		cfg := d.AWS
		instanceAge, err := parseInstanceAge(cfg.InstanceAge)
		if err != nil {
			return nil, err
		}
		return &provisioner.AWS{
			ID:                     p.Id,
			Type:                   p.Type.String(),
			Name:                   p.Name,
			Accounts:               cfg.Accounts,
			DisableCustomSANs:      cfg.DisableCustomSans,
			DisableTrustOnFirstUse: cfg.DisableTrustOnFirstUse,
			InstanceAge:            instanceAge,
			Claims:                 claims,
			Options:                options,
		}, nil
	case *linkedca.ProvisionerDetails_GCP:
		cfg := d.GCP
		instanceAge, err := parseInstanceAge(cfg.InstanceAge)
		if err != nil {
			return nil, err
		}
		return &provisioner.GCP{
			ID:                     p.Id,
			Type:                   p.Type.String(),
			Name:                   p.Name,
			ServiceAccounts:        cfg.ServiceAccounts,
			ProjectIDs:             cfg.ProjectIds,
			DisableCustomSANs:      cfg.DisableCustomSans,
			DisableTrustOnFirstUse: cfg.DisableTrustOnFirstUse,
			InstanceAge:            instanceAge,
			Claims:                 claims,
			Options:                options,
		}, nil
	case *linkedca.ProvisionerDetails_Azure:
		cfg := d.Azure
		return &provisioner.Azure{
			ID:                     p.Id,
			Type:                   p.Type.String(),
			Name:                   p.Name,
			TenantID:               cfg.TenantId,
			ResourceGroups:         cfg.ResourceGroups,
			Audience:               cfg.Audience,
			DisableCustomSANs:      cfg.DisableCustomSans,
			DisableTrustOnFirstUse: cfg.DisableTrustOnFirstUse,
			Claims:                 claims,
			Options:                options,
		}, nil
	default:
		return nil, fmt.Errorf("provisioner %s not implemented", p.Type)
	}
}

// ProvisionerToLinkedca converts a provisioner.Interface to a
// linkedca.Provisioner type.
func ProvisionerToLinkedca(p provisioner.Interface) (*linkedca.Provisioner, error) {
	switch p := p.(type) {
	case *provisioner.JWK:
		x509Template, sshTemplate, err := provisionerOptionsToLinkedca(p.Options)
		if err != nil {
			return nil, err
		}
		publicKey, err := json.Marshal(p.Key)
		if err != nil {
			return nil, errors.Wrap(err, "error marshaling key")
		}
		return &linkedca.Provisioner{
			Id:   p.ID,
			Type: linkedca.Provisioner_JWK,
			Name: p.GetName(),
			Details: &linkedca.ProvisionerDetails{
				Data: &linkedca.ProvisionerDetails_JWK{
					JWK: &linkedca.JWKProvisioner{
						PublicKey:           publicKey,
						EncryptedPrivateKey: []byte(p.EncryptedKey),
					},
				},
			},
			Claims:       claimsToLinkedca(p.Claims),
			X509Template: x509Template,
			SshTemplate:  sshTemplate,
		}, nil
	case *provisioner.OIDC:
		x509Template, sshTemplate, err := provisionerOptionsToLinkedca(p.Options)
		if err != nil {
			return nil, err
		}
		return &linkedca.Provisioner{
			Id:   p.ID,
			Type: linkedca.Provisioner_OIDC,
			Name: p.GetName(),
			Details: &linkedca.ProvisionerDetails{
				Data: &linkedca.ProvisionerDetails_OIDC{
					OIDC: &linkedca.OIDCProvisioner{
						ClientId:              p.ClientID,
						ClientSecret:          p.ClientSecret,
						ConfigurationEndpoint: p.ConfigurationEndpoint,
						Admins:                p.Admins,
						Domains:               p.Domains,
						Groups:                p.Groups,
						ListenAddress:         p.ListenAddress,
						TenantId:              p.TenantID,
					},
				},
			},
			Claims:       claimsToLinkedca(p.Claims),
			X509Template: x509Template,
			SshTemplate:  sshTemplate,
		}, nil
	case *provisioner.GCP:
		x509Template, sshTemplate, err := provisionerOptionsToLinkedca(p.Options)
		if err != nil {
			return nil, err
		}
		return &linkedca.Provisioner{
			Id:   p.ID,
			Type: linkedca.Provisioner_GCP,
			Name: p.GetName(),
			Details: &linkedca.ProvisionerDetails{
				Data: &linkedca.ProvisionerDetails_GCP{
					GCP: &linkedca.GCPProvisioner{
						ServiceAccounts:        p.ServiceAccounts,
						ProjectIds:             p.ProjectIDs,
						DisableCustomSans:      p.DisableCustomSANs,
						DisableTrustOnFirstUse: p.DisableTrustOnFirstUse,
						InstanceAge:            p.InstanceAge.String(),
					},
				},
			},
			Claims:       claimsToLinkedca(p.Claims),
			X509Template: x509Template,
			SshTemplate:  sshTemplate,
		}, nil
	case *provisioner.AWS:
		x509Template, sshTemplate, err := provisionerOptionsToLinkedca(p.Options)
		if err != nil {
			return nil, err
		}
		return &linkedca.Provisioner{
			Id:   p.ID,
			Type: linkedca.Provisioner_AWS,
			Name: p.GetName(),
			Details: &linkedca.ProvisionerDetails{
				Data: &linkedca.ProvisionerDetails_AWS{
					AWS: &linkedca.AWSProvisioner{
						Accounts:               p.Accounts,
						DisableCustomSans:      p.DisableCustomSANs,
						DisableTrustOnFirstUse: p.DisableTrustOnFirstUse,
						InstanceAge:            p.InstanceAge.String(),
					},
				},
			},
			Claims:       claimsToLinkedca(p.Claims),
			X509Template: x509Template,
			SshTemplate:  sshTemplate,
		}, nil
	case *provisioner.Azure:
		x509Template, sshTemplate, err := provisionerOptionsToLinkedca(p.Options)
		if err != nil {
			return nil, err
		}
		return &linkedca.Provisioner{
			Id:   p.ID,
			Type: linkedca.Provisioner_AZURE,
			Name: p.GetName(),
			Details: &linkedca.ProvisionerDetails{
				Data: &linkedca.ProvisionerDetails_Azure{
					Azure: &linkedca.AzureProvisioner{
						TenantId:               p.TenantID,
						ResourceGroups:         p.ResourceGroups,
						Audience:               p.Audience,
						DisableCustomSans:      p.DisableCustomSANs,
						DisableTrustOnFirstUse: p.DisableTrustOnFirstUse,
					},
				},
			},
			Claims:       claimsToLinkedca(p.Claims),
			X509Template: x509Template,
			SshTemplate:  sshTemplate,
		}, nil
	case *provisioner.ACME:
		x509Template, sshTemplate, err := provisionerOptionsToLinkedca(p.Options)
		if err != nil {
			return nil, err
		}
		return &linkedca.Provisioner{
			Id:   p.ID,
			Type: linkedca.Provisioner_ACME,
			Name: p.GetName(),
			Details: &linkedca.ProvisionerDetails{
				Data: &linkedca.ProvisionerDetails_ACME{
					ACME: &linkedca.ACMEProvisioner{
						ForceCn: p.ForceCN,
					},
				},
			},
			Claims:       claimsToLinkedca(p.Claims),
			X509Template: x509Template,
			SshTemplate:  sshTemplate,
		}, nil
	case *provisioner.X5C:
		x509Template, sshTemplate, err := provisionerOptionsToLinkedca(p.Options)
		if err != nil {
			return nil, err
		}
		return &linkedca.Provisioner{
			Id:   p.ID,
			Type: linkedca.Provisioner_X5C,
			Name: p.GetName(),
			Details: &linkedca.ProvisionerDetails{
				Data: &linkedca.ProvisionerDetails_X5C{
					X5C: &linkedca.X5CProvisioner{
						Roots: provisionerPEMToLinkedca(p.Roots),
					},
				},
			},
			Claims:       claimsToLinkedca(p.Claims),
			X509Template: x509Template,
			SshTemplate:  sshTemplate,
		}, nil
	case *provisioner.K8sSA:
		x509Template, sshTemplate, err := provisionerOptionsToLinkedca(p.Options)
		if err != nil {
			return nil, err
		}
		return &linkedca.Provisioner{
			Id:   p.ID,
			Type: linkedca.Provisioner_K8SSA,
			Name: p.GetName(),
			Details: &linkedca.ProvisionerDetails{
				Data: &linkedca.ProvisionerDetails_K8SSA{
					K8SSA: &linkedca.K8SSAProvisioner{
						PublicKeys: provisionerPEMToLinkedca(p.PubKeys),
					},
				},
			},
			Claims:       claimsToLinkedca(p.Claims),
			X509Template: x509Template,
			SshTemplate:  sshTemplate,
		}, nil
	case *provisioner.SSHPOP:
		return &linkedca.Provisioner{
			Id:   p.ID,
			Type: linkedca.Provisioner_SSHPOP,
			Name: p.GetName(),
			Details: &linkedca.ProvisionerDetails{
				Data: &linkedca.ProvisionerDetails_SSHPOP{
					SSHPOP: &linkedca.SSHPOPProvisioner{},
				},
			},
			Claims: claimsToLinkedca(p.Claims),
		}, nil
	case *provisioner.SCEP:
		x509Template, sshTemplate, err := provisionerOptionsToLinkedca(p.Options)
		if err != nil {
			return nil, err
		}
		return &linkedca.Provisioner{
			Id:   p.ID,
			Type: linkedca.Provisioner_SCEP,
			Name: p.GetName(),
			Details: &linkedca.ProvisionerDetails{
				Data: &linkedca.ProvisionerDetails_SCEP{
					SCEP: &linkedca.SCEPProvisioner{
						ForceCn:                p.ForceCN,
						Challenge:              p.GetChallengePassword(),
						Capabilities:           p.Capabilities,
						MinimumPublicKeyLength: int32(p.MinimumPublicKeyLength),
					},
				},
			},
			Claims:       claimsToLinkedca(p.Claims),
			X509Template: x509Template,
			SshTemplate:  sshTemplate,
		}, nil
	default:
		return nil, fmt.Errorf("provisioner %s not implemented", p.GetType())
	}
}

func parseInstanceAge(age string) (provisioner.Duration, error) {
	var instanceAge provisioner.Duration
	if age != "" {
		iap, err := provisioner.NewDuration(age)
		if err != nil {
			return instanceAge, err
		}
		instanceAge = *iap
	}
	return instanceAge, nil
}<|MERGE_RESOLUTION|>--- conflicted
+++ resolved
@@ -238,6 +238,8 @@
 	return nil
 }
 
+// CreateFirstProvisioner creates and stores the first provisioner when using
+// admin database provisioner storage.
 func CreateFirstProvisioner(ctx context.Context, db admin.DB, password string) (*linkedca.Provisioner, error) {
 	if password == "" {
 		pass, err := ui.PromptPasswordGenerate("Please enter the password to encrypt your first provisioner, leave empty and we'll generate one")
@@ -287,6 +289,7 @@
 	return p, nil
 }
 
+// ValidateClaims validates the Claims type.
 func ValidateClaims(c *linkedca.Claims) error {
 	if c == nil {
 		return nil
@@ -313,6 +316,7 @@
 	return nil
 }
 
+// ValidateDurations validates the Durations type.
 func ValidateDurations(d *linkedca.Durations) error {
 	var (
 		err           error
@@ -523,13 +527,8 @@
 		if p.X509.Template != "" {
 			x509Template.Template = []byte(p.SSH.Template)
 		} else if p.X509.TemplateFile != "" {
-<<<<<<< HEAD
 			filename := step.Abs(p.X509.TemplateFile)
-			if x509Template.Template, err = ioutil.ReadFile(filename); err != nil {
-=======
-			filename := step.StepAbs(p.X509.TemplateFile)
 			if x509Template.Template, err = os.ReadFile(filename); err != nil {
->>>>>>> 0a53af9e
 				return nil, nil, errors.Wrap(err, "error reading x509 template")
 			}
 		}
@@ -544,13 +543,8 @@
 		if p.SSH.Template != "" {
 			sshTemplate.Template = []byte(p.SSH.Template)
 		} else if p.SSH.TemplateFile != "" {
-<<<<<<< HEAD
 			filename := step.Abs(p.SSH.TemplateFile)
-			if sshTemplate.Template, err = ioutil.ReadFile(filename); err != nil {
-=======
-			filename := step.StepAbs(p.SSH.TemplateFile)
 			if sshTemplate.Template, err = os.ReadFile(filename); err != nil {
->>>>>>> 0a53af9e
 				return nil, nil, errors.Wrap(err, "error reading ssh template")
 			}
 		}
